--- conflicted
+++ resolved
@@ -7,22 +7,11 @@
     <string name="wifi_only">Solo WiFi</string>
     <string name="network_message">¿Quieres permitir que la descarga se realice a través de redes de datos móviles o de itinerancia\?</string>
     <string name="network_title">Tipos de red permitidos</string>
-<<<<<<< HEAD
     <string name="battery_optimizations_message">Por favor desactiva las optimizaciones de batería para la reproducción de medios mientras la pantalla este apagada.</string>
     <string name="connection_error_invalid_format">Host tiene un formato inválido</string>
     <string name="connect_button_text">Conectar</string>
-    <string name="host_input_hint">Host</string>
-    <string name="connect_to_server_title">Conectar a un Servidor</string>
-=======
-    <string name="battery_optimizations_message">Por favor, desactiva la optimización de la batería para la reproducción de medios mientras la pantalla está apagada.</string>
-    <string name="toast_error_cannot_connect_host">No se pudo establecer la conexión a %s.
-\nPor favor, revisa el nombre del servidor y tu conexión de red.</string>
-    <string name="toast_error_invalid_format">El servidor tiene un formato inválido</string>
-    <string name="toast_error_missing_scheme">Faltó el scheme (http o https)</string>
-    <string name="connect_button_text">Conectar</string>
     <string name="host_input_hint">Servidor</string>
     <string name="connect_to_server_title">Conectar al servidor</string>
-    <string name="app_name">Jellyfin</string>
     <string name="pref_category_music_player">Reproductor de música</string>
     <string name="activity_name_settings">Configuración de Jellyfin</string>
     <string name="playback_info_and_x_more">...y %d más</string>
@@ -34,5 +23,4 @@
     <string name="pref_music_notification_always_dismissible_title">Hacer que la notificación del reproductor de música pueda ser siempre descartada</string>
     <string name="pref_enable_exoplayer_summary">Habilita el reproductor de video experimental ExoPlayer que soporta más formatos de video y códecs, y está más integrado en el sistema operativo</string>
     <string name="pref_enable_exoplayer_title">Habilitar integración del reproductor de video</string>
->>>>>>> 09496799
 </resources>