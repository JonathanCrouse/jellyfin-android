<?xml version="1.0" encoding="utf-8"?>
<resources>
    <string name="downloading">Se descarcă</string>
    <string name="mobile_data_and_roaming">Date Mobile &amp; Roaming</string>
    <string name="mobile_data">Date mobile</string>
    <string name="wifi_only">Doar WiFi</string>
    <string name="network_message">Doriți să permiteți descărcarea să ruleze pe date mobile sau rețele de roaming\?</string>
    <string name="network_title">Tipuri de rețea permise</string>
    <string name="battery_optimizations_message">Vă rugăm să dezactivați optimizările bateriei pentru redarea media cu ecranul stins.</string>
    <string name="battery_optimizations_title">Dezactivați optimizările bateriei</string>
    <string name="connection_error_invalid_format">Gazda are un format invalid</string>
    <string name="connect_button_text">Conectare</string>
    <string name="host_input_hint">Gazdă</string>
    <string name="connect_to_server_title">Conectați-vă la server</string>
<<<<<<< HEAD
=======
    <string name="app_name">Jellyfin</string>
    <string name="toast_error_cannot_connect_host">Conectarea la %s nu poate realizată.
\nVerificați numele gazdei și conexiunea de rețea.</string>
    <string name="pref_enable_exoplayer_summary">Activează redarea video ExoPlayer experimentală care acceptă mai multe formate video și codecuri și este mai integrat în sistemul de operare</string>
    <string name="pref_enable_exoplayer_title">Activează integrarea cu redarea video</string>
    <string name="pref_category_video_player">Redare video nativă</string>
    <string name="pref_music_notification_always_dismissible_title">Face ca notificările redării muzicale să se poată întotdeauna închide</string>
    <string name="pref_category_music_player">Redare muzică</string>
    <string name="activity_name_settings">Setări Jellyfin</string>
    <string name="playback_info_and_x_more">...și %d mai mult</string>
    <string name="playback_info_audio_streams">Flux audio</string>
    <string name="playback_info_video_streams">Flux video</string>
    <string name="playback_info_transcoding">Transcodare: %b</string>
    <string name="menu_item_none">Nici unul</string>
>>>>>>> 09496799
</resources><|MERGE_RESOLUTION|>--- conflicted
+++ resolved
@@ -12,11 +12,6 @@
     <string name="connect_button_text">Conectare</string>
     <string name="host_input_hint">Gazdă</string>
     <string name="connect_to_server_title">Conectați-vă la server</string>
-<<<<<<< HEAD
-=======
-    <string name="app_name">Jellyfin</string>
-    <string name="toast_error_cannot_connect_host">Conectarea la %s nu poate realizată.
-\nVerificați numele gazdei și conexiunea de rețea.</string>
     <string name="pref_enable_exoplayer_summary">Activează redarea video ExoPlayer experimentală care acceptă mai multe formate video și codecuri și este mai integrat în sistemul de operare</string>
     <string name="pref_enable_exoplayer_title">Activează integrarea cu redarea video</string>
     <string name="pref_category_video_player">Redare video nativă</string>
@@ -28,5 +23,4 @@
     <string name="playback_info_video_streams">Flux video</string>
     <string name="playback_info_transcoding">Transcodare: %b</string>
     <string name="menu_item_none">Nici unul</string>
->>>>>>> 09496799
 </resources>